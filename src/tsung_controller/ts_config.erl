%%%  This code was developped by IDEALX (http://IDEALX.org/) and
%%%  contributors (their names can be found in the CONTRIBUTORS file).
%%%  Copyright (C) 2000-2003 IDEALX
%%%
%%%  This program is free software; you can redistribute it and/or modify
%%%  it under the terms of the GNU General Public License as published by
%%%  the Free Software Foundation; either version 2 of the License, or
%%%  (at your option) any later version.
%%%
%%%  This program is distributed in the hope that it will be useful,
%%%  but WITHOUT ANY WARRANTY; without even the implied warranty of
%%%  MERCHANTABILITY or FITNESS FOR A PARTICULAR PURPOSE.  See the
%%%  GNU General Public License for more details.
%%%
%%%  You should have received a copy of the GNU General Public License
%%%  along with this program; if not, write to the Free Software
%%%  Foundation, Inc., 59 Temple Place, Suite 330, Boston, MA 02111-1307, USA.
%%%
%%%  In addition, as a special exception, you have the permission to
%%%  link the code of this program with any library released under
%%%  the EPL license and distribute linked combinations including
%%%  the two; the MPL (Mozilla Public License), which EPL (Erlang
%%%  Public License) is based on, is included in this exception.

%%%----------------------------------------------------------------------
%%% @author Nicolas Niclausse <nicolas.niclausse@niclux.org>
%%% @todo learn how to use xmerl correctly
%%% @doc Read the tsung XML config file. Currently, it
%%%      work by parsing the #xmlElement record by hand !
%%% @end
%%% Created : 3 Dec 2003 by Nicolas Niclausse <nicolas@niclux.org>
%%%----------------------------------------------------------------------


-module(ts_config).
-author('nicolas@niclux.org').
-vc('$Id$ ').

-include("ts_profile.hrl").
-include("ts_config.hrl").

-include("xmerl.hrl").

-export([read/2,
         getAttr/2,
         getAttr/3,
         getAttr/4,
         getText/1,
         parse/2,
         get_default/2,
         get_default/3,
         mark_prev_req/3,
         get_batch_nodes/1
        ]).

%%%----------------------------------------------------------------------
%%% @spec: read(Filename::string(), LogDir::string()) ->
%%%        {ok, Config::#config{} } | {error, Reason::term()}
%%% @doc:  read and parse the xml config file
%%% @end
%%%----------------------------------------------------------------------
read(Filename=standard_io, LogDir) ->
    ?LOG("Reading config file from stdin~n", ?NOTICE),
    XML = read_stdio(),
    handle_read(catch xmerl_scan:string(XML,
                                      [{fetch_path,["/usr/share/tsung/","./"]},
                                       {validation,true}]),Filename,LogDir);
read(Filename, LogDir) ->
    ?LOGF("Reading config file: ~s~n", [Filename], ?NOTICE),
    Result = handle_read(catch xmerl_scan:file(Filename,
                                               [{fetch_path,["/usr/share/tsung/","./"]},
                                                {validation,true}]),Filename,LogDir),
    %% In case of error we reparse the file with xmerl_sax_parser:file/2 to obtain
    %% a more verbose output
    case Result of
        {ok, _} -> Result;
        _ -> xmerl_sax_parser:file(Filename,[]),
             Result
    end.


handle_read( {Root = #xmlElement{}, _Tail}, Filename, LogDir) ->
    Table = ets:new(sessiontable, [ordered_set, protected]),
    backup_config(LogDir, Filename, Root),
    {ok, parse(Root, #config{session_tab = Table, proto_opts=#proto_opts{}})};
handle_read({error,Reason},_,_) ->
    {error, Reason};
handle_read({'EXIT',Reason},_,_) ->
    {error, Reason}.

%%%----------------------------------------------------------------------
%%% Function: parse/2
%%% Purpose:  parse the xmerl structure
%%%----------------------------------------------------------------------
parse(Element = #xmlElement{parents = [], attributes=Attrs}, Conf=#config{}) ->
    Loglevel = getAttr(string, Attrs, loglevel, "notice"),
    Dump     = getAttr(string, Attrs, dumptraffic, "false"),
    BackEnd  = getAttr(atom, Attrs, backend, text),
    DumpType = case Dump of
                   "false" -> none;
                   "true"  -> full;
                   "light" -> light;
                   "protocol" -> protocol;
                   "protocol_local" -> protocol_local
               end,
    lists:foldl(fun parse/2,
                Conf#config{dump= DumpType, stats_backend=BackEnd,
                            loglevel= ts_utils:level2int(Loglevel)},
                Element#xmlElement.content);


%% parsing the Server elements
parse(Element = #xmlElement{name=server, attributes=Attrs}, Conf=#config{servers=ServerList, total_server_weights=OldTotal}) ->
    Server = getAttr(Attrs, host),
    Port   = getAttr(integer, Attrs, port),
    Weight = getAttr(float_or_integer, Attrs, weight,1),
    Type   = set_net_type(getAttr(Attrs, type)),
    Total  = OldTotal + Weight,
    lists:foldl(fun parse/2,
        Conf#config{servers = [#server{host  = Server,
                                       port  = Port,
                                       weight= Weight,
                                       type  = Type
                                     }|ServerList], total_server_weights = Total},
        Element#xmlElement.content);



%% Parsing the cluster monitoring element (monitor)
parse(Element = #xmlElement{name=monitor, attributes=Attrs},
      Conf = #config{monitor_hosts=MHList}) ->
    Host = getAttr(Attrs, host),
    Type = case getAttr(atom, Attrs, type, erlang) of
               erlang ->
                   case lists:keysearch(mysqladmin,#xmlElement.name,
                                        Element#xmlElement.content) of
                       {value, MysqlEl=#xmlElement{} } ->
                           Port = getAttr(integer,MysqlEl#xmlElement.attributes,
                                                    port, ?config(mysql_port)),
                           Username = getAttr(string,MysqlEl#xmlElement.attributes,
                                                    username, ?config(mysql_user)),
                           Password = getAttr(string,MysqlEl#xmlElement.attributes,
                                                    password, ?config(mysql_password)),
                           {erlang, [{mysqladmin, {Port, Username, Password}}]};
                        _ ->
                           {erlang, []}
                    end;
               snmp ->
                   case lists:keysearch(snmp,#xmlElement.name,
                                        Element#xmlElement.content) of
                       {value, SnmpEl=#xmlElement{} } ->
                           Port = getAttr(integer,SnmpEl#xmlElement.attributes,
                                                    port, ?config(snmp_port)),
                           Community = getAttr(string,SnmpEl#xmlElement.attributes,
                                                         community, ?config(snmp_community)),
                           Version = getAttr(atom,SnmpEl#xmlElement.attributes,
                                                       version, ?config(snmp_version)),
                           %% parse OIDS def
                           TmpConf = lists:foldl(fun parse/2, Conf#config{oids=[]}, SnmpEl#xmlElement.content),
                           {snmp, {Port, Community, Version,TmpConf#config.oids}};
                       _ ->
                           {snmp, {?config(snmp_port),
                                   ?config(snmp_community),
                                   ?config(snmp_version),[]}}
                   end;
               munin ->
                   case lists:keysearch(munin,#xmlElement.name,
                                        Element#xmlElement.content) of
                       {value, MuninEl=#xmlElement{} } ->
                           Port = getAttr(integer,MuninEl#xmlElement.attributes,
                                                    port, ?config(munin_port)),
                           {munin, {Port}};
                       _ ->
                           {munin, {?config(munin_port) }}
                   end
           end,
    NewMon = case getAttr(atom, Attrs, batch, false) of
                 true ->
                     Nodes = lists:usort(get_batch_nodes(list_to_atom(Host))),
                     lists:map(fun(N)-> {N, Type} end, Nodes);
                 _ ->
                     [{Host, Type}]
             end,
    lists:foldl(fun parse/2,
        Conf#config{monitor_hosts = lists:append(MHList, NewMon)},
        Element#xmlElement.content);


parse(#xmlElement{name=oid, attributes=Attrs}, Conf=#config{oids=OIDS}) ->
    OIDStr  = getAttr(Attrs, value),
    OID  = lists:map(fun erlang:list_to_integer/1, string:tokens(OIDStr,".")),
    Name = getAttr(atom, Attrs, name),
    Type = case getAttr(atom, Attrs, type, sample) of
               sample  -> sample;
               counter -> sample_counter;
               sum     -> sum
           end,
    Snippet = getAttr(string, Attrs, eval, "fun(X)-> X end."),
    Fun= ts_utils:eval(Snippet),
    true = is_function(Fun, 1),
    Conf#config{oids=[{OID,Name,Type,Fun}| OIDS]};

%%
parse(Element = #xmlElement{name=load, attributes=Attrs}, Conf) ->
    Loop     = getAttr(integer, Attrs, loop, 0),
    IDuration = getAttr(integer, Attrs, duration, 0),
    Unit     = getAttr(string,  Attrs, unit, "second"),
    Duration = to_seconds(Unit, IDuration),
    lists:foldl(fun parse/2,    Conf#config{load_loop=Loop,duration=Duration},
                Element#xmlElement.content);


%% Parsing the Client element
parse(Element = #xmlElement{name=client, attributes=Attrs},
      Conf = #config{clients=CList}) ->
    Host     = getAttr(Attrs, host),
    Weight   = getAttr(integer,Attrs, weight,1),
    MaxUsers = getAttr(integer,Attrs, maxusers, 800),
    SingleNode = getAttr(atom, Attrs, use_controller_vm, false) or Conf#config.use_controller_vm,
    NewClients =
        case getAttr(atom, Attrs, type) of
            batch ->
                ?LOG("Get client nodes from batch scheduler~n",?DEB),
                Batch = getAttr(atom, Attrs, batch),
                Scan_Intf = getAttr(Attrs, scan_intf),
                NodesTmp = get_batch_nodes(Batch),
                case NodesTmp of
                    []->
                        ?LOGF("Warning: empty list of nodes from batch: ~p~n",[NodesTmp],?WARN);
                    _ ->
                        ?LOGF("nodes: ~p~n",[NodesTmp],?DEB)
                end,
                %% remove controller host from list to avoid
                %% overloading the machine running the controller
                {ok, ControllerHost} = ts_utils:node_to_hostname(node()),
                DeleteController=fun(A) when A == ControllerHost -> false;
                                    (_) -> true
                                 end,
                Nodes = lists:filter(DeleteController, NodesTmp),
                Fun = fun(N)->
                              IP = case Scan_Intf of
                                       "" ->
                                           [];
                                       Interface ->
                                           case os:type() of
                                               {unix, linux} ->
                                                    [{scan, Interface}];
                                               OS ->
                                                   io:format(standard_error,"Scan interface is not supported on OS ~p, abort~n",[OS]),
                                                   exit({error, scan_interface_not_supported_on_os})
                                           end
                                   end,
                              #client{host=N,weight=Weight,ip=IP,maxusers=MaxUsers}
                      end,
                lists:map(Fun, Nodes);
            _ ->
                CPU = case {getAttr(integer,Attrs, cpu, 1), SingleNode} of
                          {Val, true} when Val > 1 ->
                              erlang:display("Can't use CPU > 1 when use_controller_vm is true ! Set CPU to 1."),
                              1;
                          {Val, _} -> Val
                      end,
                %% must be hostname and not ip:
                case ts_utils:is_ip(Host) of
                    true ->
                        io:format(standard_error,"ERROR: client config: 'host' attribute must be a hostname, "++ "not an IP ! (was ~p)~n",[Host]),
                        exit({error, badhostname});
                    false ->
                        %% add a new client for each CPU
                        lists:duplicate(CPU,#client{host     = Host,
                                                    weight   = Weight/CPU,
                                                    maxusers = MaxUsers})
                end
        end,
    lists:foldl(fun parse/2,
                Conf#config{clients = lists:append(NewClients,CList),
                            use_controller_vm = SingleNode},
                Element#xmlElement.content);

%% Parsing the ip element
parse(Element = #xmlElement{name=ip, attributes=Attrs},
      Conf = #config{clients=[CurClient|CList]}) ->
    IPList = CurClient#client.ip,
    IP = case getAttr(atom, Attrs, scan, false) of
             true ->
                 {scan, getAttr(string,Attrs, value, "eth0")};
             _ ->
                 ToResolve = case getAttr(Attrs, value) of
                                 "resolve" ->
                                     CurClient#client.host;
                                 StrIP ->
                                     StrIP
                             end,
                 ?LOGF("resolving host ~p~n",[ToResolve],?WARN),
                 {ok,IPtmp} = case inet:getaddr(ToResolve,inet) of
                                  {error,nxdomain} -> % retry with IPv6
                                      inet:getaddr(ToResolve,inet6);
                                  Val ->
                                      Val
                              end,
                 IPtmp
         end,
    ?LOGF("resolved host ~p~n",[IP],?WARN),
    lists:foldl(fun parse/2,
        Conf#config{clients = [CurClient#client{ip = [IP|IPList]}
                               |CList]},
                Element#xmlElement.content);

%% Parsing the arrivalphase element
parse(Element = #xmlElement{name=arrivalphase, attributes=Attrs},
      Conf = #config{arrivalphases=AList}) ->

    Phase      = getAttr(integer,Attrs, phase),
    IDuration  = getAttr(integer, Attrs, duration),
    Unit  = getAttr(string,Attrs, unit, "second"),
    D = to_milliseconds(Unit, IDuration),
    case lists:keysearch(Phase,#arrivalphase.phase,AList) of
        false ->
            lists:foldl(fun parse/2,
                        Conf#config{arrivalphases = [#arrivalphase{phase=Phase,
                                                                   duration=D
                                                                  }
                                                     |AList]},
                        Element#xmlElement.content);
        _ -> % already existing phase, wrong configuration.
            io:format(standard_error,"Client config error: phase ~p already defined, abort !~n",[Phase]),
            exit({error, already_defined_phase})
    end;

%% Parsing the user element
parse(Element = #xmlElement{name=user, attributes=Attrs},
      Conf = #config{static_users=Users}) ->

    Start   = getAttr(float_or_integer,Attrs, start_time),
    Unit    = getAttr(string,Attrs, unit, "second"),
    Session = getAttr(string,Attrs, session),
    Delay   = to_milliseconds(Unit,Start),
    NewUsers= Users++[{Delay,Session}],
    lists:foldl(fun parse/2, Conf#config{static_users = NewUsers},
                Element#xmlElement.content);

%% Parsing the users element
parse(Element = #xmlElement{name=users, attributes=Attrs},
      Conf = #config{arrivalphases=[CurA | AList]}) ->

    Max = getAttr(integer,Attrs, maxnumber, infinity),
    ?LOGF("Maximum number of users ~p~n",[Max],?INFO),

    Unit  = getAttr(string,Attrs, unit, "second"),
    Intensity = case {getAttr(float_or_integer,Attrs, interarrival),
                      getAttr(float_or_integer,Attrs, arrivalrate)  } of
                    {[],[]} ->
                        exit({invalid_xml,"arrival or interarrival must be specified"});
                    {[], Rate}  when Rate > 0 ->
                        Rate / to_milliseconds(Unit,1);
                    {InterArrival,[]} when InterArrival > 0 ->
                        1/to_milliseconds(Unit,InterArrival);
                    {_Value, _Value2} ->
                        exit({invalid_xml,"arrivalrate and interarrival can't be defined simultaneously"})
                end,
    lists:foldl(fun parse/2,
        Conf#config{arrivalphases = [CurA#arrivalphase{maxnumber = Max,
                                                        intensity=Intensity}
                               |AList]},
                Element#xmlElement.content);

%% Parsing the session element
parse(Element = #xmlElement{name=session, attributes=Attrs},
      Conf = #config{curid= PrevReqId, sessions=SList}) ->

    Id = length(SList),
    Type        = getAttr(atom,Attrs, type),

    {Persistent_def, Bidi_def} =
        case Type:session_defaults() of
            {ok, Pdef, Bdef} -> {Pdef, Bdef};
            {ok, Pdef} -> {Pdef, false}
        end,

    Persistent  = getAttr(atom,Attrs, persistent, Persistent_def),
    Bidi        = getAttr(atom,Attrs, bidi, Bidi_def),
    Name        = getAttr(Attrs, name),
    ?LOGF("Session name for id ~p is ~p~n",[Id+1, Name],?NOTICE),
    ?LOGF("Session type: persistent=~p, bidi=~p~n",[Persistent,Bidi],?INFO),
    Probability = getAttr(float_or_integer, Attrs, probability, -1),
    Weight      = getAttr(float_or_integer, Attrs, weight, -1),
    {Popularity, NewUseWeights, NewTotal} = get_popularity(Probability, Weight, Conf#config.use_weights,Conf#config.total_popularity),
    NewSList = case SList of
                   [] -> []; % first session
                   [Previous|Tail] ->
                       % set total requests count in previous session
                       [Previous#session{size=PrevReqId,type=Conf#config.main_sess_type}|Tail]
               end,
    lists:foldl(fun parse/2,
                Conf#config{sessions = [#session{id           = Id + 1,
                                                 popularity   = Popularity,
                                                 type         = Type,
                                                 name         = Name,
                                                 persistent   = Persistent,
                                                 bidi         = Bidi,
                                                 rate_limit   = Conf#config.rate_limit,
                                                 hibernate    = Conf#config.hibernate,
                                                 proto_opts   = Conf#config.proto_opts
                                                }
                                        |NewSList],
                            main_sess_type = Type,
                            use_weights=NewUseWeights,
                            total_popularity=NewTotal,
                            curid=0, cur_req_id=0},% re-initialize request id
                Element#xmlElement.content);

%% Parsing the session_setup element
parse(Element = #xmlElement{name=session_setup, attributes=Attrs}, Conf = #config{arrivalphases=[Phase|Phases]}) ->

    Name         = getAttr(Attrs, name),
    {Popularity, NewUseWeights} =  case { Conf#config.use_weights,  getAttr(float_or_integer, Attrs, weight, -1) } of
                                      {Use, -1} when (Use == undefined orelse Use == false) ->
                                          { getAttr(float_or_integer, Attrs, probability, -1), false };
                                      {_, Val} ->
                                          { Val, true}
                                  end,
    SessionsPopularities = Phase#arrivalphase.popularities,
    NewPhase = Phase#arrivalphase{popularities= [{Name, Popularity}| SessionsPopularities]},
    lists:foldl(fun parse/2,
                Conf#config{ use_weights      = NewUseWeights, arrivalphases = [NewPhase | Phases] },
                Element#xmlElement.content);

%%%% Parsing the transaction element
parse(Element = #xmlElement{name=transaction, attributes=Attrs},
      Conf = #config{session_tab = Tab, sessions=[CurS|_], curid=Id}) ->

    RawName = getAttr(Attrs, name),
    {ok, [{atom,1,Name}],1} = erl_scan:string("tr_"++RawName),
    ?LOGF("Add start transaction ~p in session ~p as id ~p",
         [Name,CurS#session.id,Id+1],?INFO),
    ets:insert(Tab, {{CurS#session.id, Id+1}, {transaction,start,Name}}),

    NewConf=lists:foldl( fun parse/2,
                 Conf#config{curid=Id+1},
                 Element#xmlElement.content),
    NewId = NewConf#config.curid,
    ?LOGF("Add end transaction ~p in session ~p as id ~p",
         [Name,CurS#session.id,NewId+1],?INFO),
    ets:insert(Tab, {{CurS#session.id, NewId+1}, {transaction,stop,Name}}),
    NewConf#config{curid=NewId+1} ;

%%%% Parsing the 'if' element
parse(_Element = #xmlElement{name='if', attributes=Attrs,content=Content},
      Conf = #config{session_tab = Tab, sessions=[CurS|_], curid=Id}) ->
    VarName=get_dynvar_name(getAttr(string,Attrs,var)),
    {Rel,Value} = case {getAttr(string,Attrs,eq,none),
                        getAttr(string,Attrs,neq,none),
                        getAttr(string,Attrs,gt,none),
                        getAttr(string,Attrs,lt,none),
                        getAttr(string,Attrs,gte,none),
                        getAttr(string,Attrs,lte,none)} of
                      {none, Neq, none, none, none, none} ->
                          {neq,Neq};
                      {Eq, none, none, none, none, none} ->
                          {eq,Eq};
                      {none, none, Gt, none, none, none} ->
                          {gt,Gt};
                      {none, none, none, Lt, none, none} ->
                          {lt,Lt};
                      {none, none, none, none, Gte, none} ->
                          {gt,Gte};
                      {none, none, none, none, none, Lte} ->
                          {lt,Lte}
                  end,
    ?LOGF("Add if_start action in session ~p as id ~p",
          [CurS#session.id,Id+1],?INFO),
    NewConf = lists:foldl(fun parse/2, Conf#config{curid=Id+1}, Content),
    NewId = NewConf#config.curid,
    ?LOGF("endif in session ~p as id ~p",[CurS#session.id,NewId+1],?INFO),
    InitialAction = {ctrl_struct, {if_start, Rel, VarName, list_to_binary(Value) , NewId+1}},
    %%NewId+1 -> id of the first action after the if
    ets:insert(Tab,{{CurS#session.id,Id+1},InitialAction}),
    NewConf;

%%%% Parsing the 'for' element
parse(_Element = #xmlElement{name=for, attributes=Attrs,content=Content},
      Conf = #config{session_tab = Tab, sessions=[CurS|_], curid=Id}) ->
    VarName = getAttr(atom,Attrs,var),
    InitValue = getAttr(integer_or_string,Attrs,from),
    EndValue = getAttr(integer_or_string,Attrs,to),
    Increment = getAttr(integer,Attrs,incr,1),
    InitialAction = {ctrl_struct, {for_start, InitValue, VarName}},
    ?LOGF("Add for_start action in session ~p as id ~p",
          [CurS#session.id,Id+1],?INFO),
    ets:insert(Tab,{{CurS#session.id,Id+1},InitialAction}),
    NewConf = lists:foldl(fun parse/2, Conf#config{curid=Id+1}, Content),
    NewId = NewConf#config.curid,
    EndAction= {ctrl_struct,{for_end,VarName,EndValue,Increment,Id+2}},
    %%Id+2 -> id of the first action inside the loop
    %%       (id+1 is the for_start action)
    ?LOGF("Add for_end action in session ~p as id ~p, Jump to:~p",
          [CurS#session.id,NewId+1,Id+2],?INFO),
    ets:insert(Tab, {{CurS#session.id,NewId+1},EndAction}),
    NewConf#config{curid=NewId+1};

%%%% Parsing the 'foreach' element
parse(_Element = #xmlElement{name=foreach, attributes=Attrs,content=Content},
      Conf = #config{session_tab = Tab, sessions=[CurS|_], curid=Id}) ->

    VarName = getAttr(atom,Attrs,in),
    ForName = getAttr(atom,Attrs,name),
    Filter  = case getAttr(string,Attrs,include) of
                    "" ->
                      case getAttr(string,Attrs,exclude) of
                          "" ->
                              undefined;
                          Re2 ->
                              {ok, RegExp} = re:compile(Re2),
                              {false,RegExp}
                      end;
                    Re ->
                        {ok, CompiledRegExp} = re:compile(Re),
                        {true,CompiledRegExp}
                end,
    InitialAction = {ctrl_struct, {foreach_start, ForName, VarName, Filter}},
    ?LOGF("Add foreach_start action in session ~p as id ~p",
          [CurS#session.id,Id+1],?INFO),
    ets:insert(Tab,{{CurS#session.id,Id+1},InitialAction}),
    NewConf = lists:foldl(fun parse/2, Conf#config{curid=Id+1}, Content),
    NewId = NewConf#config.curid,
    EndAction= {ctrl_struct,{foreach_end,ForName,VarName,Filter,Id+2}},
    %%Id+2 -> id of the first action inside the loop
    %%       (id+1 is the foreach_start action)
    ?LOGF("Add foreach_end action in session ~p as id ~p, Jump to:~p",
          [CurS#session.id,NewId+1,Id+2],?INFO),
    ets:insert(Tab, {{CurS#session.id,NewId+1},EndAction}),
    NewConf#config{curid=NewId+1};

%%%% Parsing the 'repeat' element
%%%% Last child element must be either 'while' or 'until'
parse(_Element = #xmlElement{name=repeat,attributes=Attrs,content=Content},
    Conf = #config{session_tab = Tab, sessions=[CurS|_], curid=Id}) ->
    MaxRepeat = getAttr(integer,Attrs,max_repeat,20),
    RepeatName = get_dynvar_name(getAttr(string,Attrs,name)),

    [LastElement|_] = lists:reverse([E || E=#xmlElement{} <- Content]),
    case LastElement of
        #xmlElement{name=While,attributes=WhileAttrs}
        when (While == 'while') or (While == 'until')->
            {Rel,Value} = case {getAttr(string,WhileAttrs,eq,none),
                                getAttr(string,WhileAttrs,neq,none),
                                getAttr(string,WhileAttrs,gt,none),
                                getAttr(string,WhileAttrs,lt,none),
                                getAttr(string,WhileAttrs,gte,none),
                                getAttr(string,WhileAttrs,lte,none)} of
                              {none, Neq, none, none, none, none} ->
                                  {neq,Neq};
                              {Eq, none, none, none, none, none} ->
                                  {eq,Eq};
                              {none, none, Gt, none, none, none} ->
                                  {gt,Gt};
                              {none, none, none, Lt, none, none} ->
                                  {lt,Lt};
                              {none, none, none, none, Gte, none} ->
                                  {gt,Gte};
                              {none, none, none, none, none, Lte} ->
                                  {lt,Lte}
                          end,
                          %either <while .. eq=".."/> , <while ..neq=".."/>
                          %either <while .. gt=".."/> , <while ..gte=".."/>
                          %either <while .. lt=".."/> , <while ..lte=".."/>
            Var = getAttr(atom,WhileAttrs,var),
            NewConf = lists:foldl(fun parse/2, Conf#config{curid=Id}, Content),
            NewId = NewConf#config.curid,
            EndAction = {ctrl_struct,{repeat,RepeatName, While,Rel,Var,list_to_binary(Value),Id+1, MaxRepeat}},
                                 %Id+1 -> id of the first action inside the loop
            ?LOGF("Add repeat action in session ~p as id ~p, Jump to: ~p",
                  [CurS#session.id,NewId+1,Id+1],?INFO),
            ets:insert(Tab,{{CurS#session.id,NewId+1},EndAction}),
            NewConf#config{curid=NewId+1};
        _ -> exit({invalid_xml,"Last element inside a <repeat/> loop must be "
                                "<while/> or <until/>"})
    end;

%%% Parsing the dyn_variable element
parse(#xmlElement{name=dyn_variable, attributes=Attrs},
      Conf=#config{sessions=[CurS|_],dynvar=DynVars}) ->
    StrName  = ts_utils:clean_str(getAttr(Attrs, name)),
    {ok, [{atom,1,Name}],1} = erl_scan:string("'"++StrName++"'"),
    {Type,Expr} = case {getAttr(string,Attrs,re,none),
                        getAttr(string,Attrs,pgsql_expr,none),
                        getAttr(string,Attrs,xpath,none),
                        getAttr(string,Attrs,header,none),
                       getAttr(string,Attrs,jsonpath,none)} of
                      {none,none,none,none,none} ->
                          DefaultRegExp = ?DEF_RE_DYNVAR_BEGIN ++ StrName
                              ++?DEF_RE_DYNVAR_END,
                          {re,DefaultRegExp};
                      {RE,none,none,none, none} ->
                          {re,RE};
                      {none,PG,none,none, none} ->
                          {pgsql_expr,PG};
                      {none,none,XPath,none,none} ->
                          {xpath,XPath};
                      {none,none,none,AuthHeader,none} ->
                          {header, AuthHeader};
                      {none,none,none,none,JSONPath} ->
                          {jsonpath,JSONPath}
                  end,
    FlattenExpr =lists:flatten(Expr),
    %% precompilation of the exp
    DynVar = case Type of
                 re ->
                     ?LOGF("Add new re: ~s ~n", [Expr],?INFO),
                     {ok, CompiledRegExp} = re:compile(FlattenExpr),
                     %% TSUN-249
                     case getAttr(string,Attrs,decode,none) of
                         "html_entities" ->
                             ?LOGF("The re will be decoded: ~s ~n", [Expr],?INFO),
                             {re,Name,CompiledRegExp,fun ts_utils:conv_entities/1};
                         _ ->
                             {re,Name,CompiledRegExp, undefined}
                     end;
                 xpath ->
                     ?LOGF("Add new xpath: ~s ~n", [Expr],?INFO),
                     CompiledXPathExp = mochiweb_xpath:compile_xpath(FlattenExpr),
                     {xpath,Name,CompiledXPathExp};
                 _Other ->
                     ?LOGF("Add ~s ~s ~p ~n", [Type,Name,Expr],?INFO),
                     {Type,Name,Expr}
             end,
    NewDynVar = [DynVar|DynVars],
    ?LOGF("Add new dyn variable=~p in session ~p", [NewDynVar, CurS#session.id],?INFO),
    Conf#config{ dynvar= NewDynVar };

parse( #xmlElement{name=change_type, attributes=Attrs},
      Conf = #config{sessions=[CurS|Other], curid=Id,session_tab = Tab}) ->

    CType   = getAttr(atom, Attrs, new_type),
    Server  = getAttr(string, Attrs, host),
    Port    = getAttr(string, Attrs, port),
    Store   = getAttr(atom, Attrs, store, false),
    Restore = getAttr(atom, Attrs, restore, false),
    PType   = set_net_type(getAttr(Attrs, server_type)),
    Bidi    = getAttr(atom, Attrs, bidi, false),
    SessType=case Conf#config.main_sess_type == CType of
                 false -> CurS#session.type;
                 true  -> CType % back to the main type
             end,
    ets:insert(Tab,{{CurS#session.id, Id+1}, {change_type, CType, Server, Port, PType, Store, Restore, Bidi}}),
    ?LOGF("Parse change_type (~p) ~p:~p:~p:~p ~n",[CType, Server,Port,PType,Id],?NOTICE),
    Conf#config{main_sess_type=SessType, curid=Id+1,
                sessions=[CurS#session{type=CType}|Other] };


parse( #xmlElement{name=interaction, attributes=Attrs},
      Conf = #config{sessions=[CurS|_Other], curid=Id,session_tab = Tab}) ->

    Action   = list_to_atom(getAttr(string, Attrs, action, "send")),
    RawId = getAttr(Attrs, id),
    {ok, [{atom,1,IdInteraction}],1} = erl_scan:string("tr_"++RawId),

    ets:insert(Tab,{{CurS#session.id, Id+1}, {interaction, Action, IdInteraction}}),
    ?LOGF("Parse  interaction  ~p:~p ~n",[Action,Id],?NOTICE),
    Conf#config{curid=Id+1 };

parse( Element = #xmlElement{name=set_option, attributes=Attrs},
      Conf = #config{sessions=[CurS|_Other], curid=Id,session_tab = Tab}) ->

    case getAttr(atom, Attrs, type) of
        "" ->
            {Type,Name,Args} =
                case getAttr(string, Attrs, name) of
                    "rate_limit" ->
                        Rate = getAttr(integer, Attrs, value),
                        Max  = getAttr(integer, Attrs, max, Rate),
                        {undefined, rate_limit, {1024*Rate div 1000, 1024 * Max}};
                    "certificate" ->
                        {value, #xmlElement{attributes=AttrCert}} = lists:keysearch(certificate,
                                                                     #xmlElement.name,
                                                                     Element#xmlElement.content),
                        Cacert = getAttr(string, AttrCert, cacertfile, undefined),
                        KeyFile = getAttr(string, AttrCert, keyfile, undefined),
                        KeyPass = getAttr(string, AttrCert, keypass, undefined),
                        CertFile = getAttr(string, AttrCert, certfile, undefined),
                        {undefined, certificate, {Cacert, KeyFile,KeyPass,CertFile}};
                    "connect_timeout" ->
                        ConnectTimeout = getAttr(integer, Attrs, value),
                        {undefined, connect_timeout, {ConnectTimeout}}
                end,
            ets:insert(Tab,{{CurS#session.id, Id+1}, {set_option,Type,Name,Args}}),
            Conf#config{curid=Id+1};
        Mod ->
            Mod:parse_config(Element, Conf)
    end;

%%% Parsing the request element
parse(Element = #xmlElement{name=request, attributes=Attrs},
      Conf = #config{sessions=[CurSess|_], curid=Id}) ->

    Type  = CurSess#session.type,
    SubstitutionFlag  = getAttr(atom, Attrs, subst, false),
    Tag = getAttr(string, Attrs, tag, ""),
    Tags = lists:map(fun(X)->{X,ok} end, string:tokens(?config(exclude_tag),",")),
    %% do not add in Conf excluded requests
    case proplists:is_defined(Tag, Tags) of
        true ->
            ?LOGF("Tag  ~p in ~p ~p ~p ~n",[Tag,true,?config(exclude_tag),Tags],?NOTICE),
            Conf;
        false ->
            lists:foldl( fun(A,B) ->Type:parse_config(A,B) end,
                         Conf#config{curid=Id+1, cur_req_id=Id+1,
                                     subst=SubstitutionFlag,
                                     match=[],
                                     tag=Tag
                                    },
                         Element#xmlElement.content)
        end;
%%% Match
parse(Element=#xmlElement{name=match,attributes=Attrs},
      Conf=#config{match=Match})->
    Do         = getAttr(atom, Attrs, do, continue),
    When       = getAttr(atom, Attrs, 'when', match),
    Name       = getAttr(string, Attrs, name, "-"),
    Subst      = getAttr(atom, Attrs, subst, false),
    MaxLoop    = getAttr(integer, Attrs, max_loop, 20),
    LoopBack   = getAttr(integer, Attrs, loop_back, 0),
    MaxRestart = getAttr(integer, Attrs, max_restart, 3),
    SleepLoop  = getAttr(integer, Attrs, sleep_loop, 5),
    ValRaw     = getText(Element#xmlElement.content),
    RegExp     = ts_utils:clean_str(ValRaw),
    SkipHeaders = getAttr(atom, Attrs, skip_headers, no),
    ApplyTo = case getAttr(string, Attrs, apply_to_content, undefined) of
                  undefined -> undefined;
                  Data ->
                      {Mod, Fun} = ts_utils:split2(Data,$:),
                      {list_to_atom(Mod), list_to_atom(Fun)}
              end,
    NewMatch   = #match{regexp=RegExp,subst=Subst, do=Do,'when'=When, name=Name,
                        sleep_loop=SleepLoop * 1000, skip_headers=SkipHeaders,
                        loop_back=LoopBack, max_restart=MaxRestart, max_loop=MaxLoop, apply_to_content=ApplyTo},

    lists:foldl(fun parse/2,
                Conf#config{ match=lists:append(Match, [NewMatch]) },
                Element#xmlElement.content);
%%% Parsing the option element
parse(Element = #xmlElement{name=option, attributes=Attrs},
      Conf = #config{session_tab = Tab}) ->
    case getAttr(atom, Attrs, type) of
        "" ->
            case getAttr(Attrs, name) of
                "thinktime" ->
                    Val = getAttr(float_or_integer,Attrs, value),
                    ets:insert(Tab,{{thinktime, value}, Val}),
                    Random = case { getAttr(integer, Attrs, min),
                                    getAttr(integer, Attrs, max)}  of
                                 {Min, Max } when is_integer(Min), is_integer(Max), Max > 0, Max >= Min ->
                                     {"range", Min, Max};
                                 {"",""} ->
                                     getAttr(string,Attrs, random, ?config(thinktime_random))
                             end,
                    ets:insert(Tab,{{thinktime, random}, Random}),
                    Override = getAttr(string, Attrs, override,
                                       ?config(thinktime_override)),
                    ets:insert(Tab,{{thinktime, override}, Override}),
                    lists:foldl( fun parse/2, Conf, Element#xmlElement.content);
                "ssl_ciphers" ->
                    Cipher = getAttr(string,Attrs, value, negociate),
                    OldProto =  Conf#config.proto_opts,
                    NewProto =  OldProto#proto_opts{ssl_ciphers=Cipher},
                    lists:foldl( fun parse/2, Conf#config{proto_opts=NewProto},
                                 Element#xmlElement.content);
                "ssl_reuse_sessions" ->
                    case getAttr(atom,Attrs, value, true) of
                        false ->
                            application:set_env(tsung,ssl_session_cache, 0),
                            OldProto =  Conf#config.proto_opts,
                            NewProto =  OldProto#proto_opts{reuse_sessions=false},
                            lists:foldl( fun parse/2, Conf#config{proto_opts=NewProto},
                                         Element#xmlElement.content);
                        true -> % default value, do nothing
                            lists:foldl( fun parse/2, Conf, Element#xmlElement.content)
                        end;
                "seed" ->
                    Seed =  getAttr(integer,Attrs, value, now),
                    lists:foldl( fun parse/2, Conf#config{seed=Seed},
                                 Element#xmlElement.content);
                "rate_limit" ->
                    Rate =  getAttr(integer,Attrs, value, 512), % 512KB/sec
                    MaxBurst =  getAttr(integer,Attrs, max, Rate),
                    TokenBucket= #token_bucket{rate=1024*Rate div 1000, burst= 1024*MaxBurst},
                    lists:foldl( fun parse/2, Conf#config{rate_limit=TokenBucket},
                                                          Element#xmlElement.content);
                "hibernate" ->
                    Hibernate = case  getAttr(integer_or_string,Attrs, value, 10000 ) of
                                    "infinity" -> infinity;
                                    Seconds -> Seconds * 1000
                                end,
                    lists:foldl( fun parse/2, Conf#config{hibernate=Hibernate},
                                 Element#xmlElement.content);
                "ports_range" ->
                    Min = getAttr(integer,Attrs, min, 1025),
                    Max = getAttr(integer,Attrs, max, 65534),
                    case getAttr(atom,Attrs, value, on) of
                        off ->
                            lists:foldl( fun parse/2, Conf,Element#xmlElement.content);
                        on ->
                            %%TODO: check if min > 1024 and max < 65536
                            lists:foldl( fun parse/2, Conf#config{ports_range={Min,Max}},
                                         Element#xmlElement.content)
                    end;
                "job_notify_port" ->
                    Port = getAttr(integer,Attrs, value, ?config(job_notify_port)),
                    lists:foldl( fun parse/2, Conf#config{job_notify_port=Port},
                                 Element#xmlElement.content);
                "connect_timeout" ->
                    ConnectTimeout = getAttr(integer,Attrs, value, ?config(connect_timeout)),
                    OldProto =  Conf#config.proto_opts,
                    NewProto =  OldProto#proto_opts{connect_timeout=ConnectTimeout},
                    lists:foldl( fun parse/2, Conf#config{proto_opts=NewProto},
                                 Element#xmlElement.content);

                "tcp_rcv_buffer" ->
                    Size = getAttr(integer,Attrs, value, ?config(rcv_size)),
                    OldProto =  Conf#config.proto_opts,
                    NewProto =  OldProto#proto_opts{tcp_rcv_size=Size},
                    lists:foldl( fun parse/2, Conf#config{proto_opts=NewProto},
                                 Element#xmlElement.content);
                "udp_rcv_buffer" ->
                    Size = getAttr(integer,Attrs, value, ?config(rcv_size)),
                    OldProto =  Conf#config.proto_opts,
                    NewProto =  OldProto#proto_opts{udp_rcv_size=Size},
                    lists:foldl( fun parse/2, Conf#config{proto_opts=NewProto},
                                 Element#xmlElement.content);
                "tcp_snd_buffer" ->
                    Size = getAttr(integer,Attrs, value, ?config(snd_size)),
                    OldProto =  Conf#config.proto_opts,
                    NewProto =  OldProto#proto_opts{tcp_snd_size=Size},
                    lists:foldl( fun parse/2, Conf#config{proto_opts=NewProto},
                                 Element#xmlElement.content);
                "udp_snd_buffer" ->
                    Size = getAttr(integer,Attrs, value, ?config(snd_size)),
                    OldProto =  Conf#config.proto_opts,
                    NewProto =  OldProto#proto_opts{udp_snd_size=Size},
                    lists:foldl( fun parse/2, Conf#config{proto_opts=NewProto},
                                 Element#xmlElement.content);
                "idle_timeout" ->
                    Timeout = getAttr(integer,Attrs, value, ?config(idle_timeout)),
                    OldProto =  Conf#config.proto_opts,
                    NewProto =  OldProto#proto_opts{idle_timeout=Timeout},
                    lists:foldl( fun parse/2, Conf#config{proto_opts=NewProto},
                                 Element#xmlElement.content);
                "global_ack_timeout" ->
                    Timeout = getAttr(integer,Attrs, value, ?config(global_ack_timeout)),
                    OldProto =  Conf#config.proto_opts,
                    NewProto =  OldProto#proto_opts{global_ack_timeout=Timeout},
                    ts_timer:set_timeout(Timeout),
                    lists:foldl( fun parse/2, Conf#config{proto_opts=NewProto},
                                 Element#xmlElement.content);
                "max_retries" ->
                    MaxRetries = getAttr(integer,Attrs, value, ?config(max_retries)),
                    OldProto =  Conf#config.proto_opts,
                    NewProto =  OldProto#proto_opts{max_retries=MaxRetries},
                    lists:foldl( fun parse/2, Conf#config{proto_opts=NewProto},
                                 Element#xmlElement.content);
                "retry_timeout" ->
                    Timeout = getAttr(integer,Attrs, value, ?config(client_retry_timeout)),
                    OldProto =  Conf#config.proto_opts,
                    NewProto =  OldProto#proto_opts{retry_timeout=Timeout},
                    lists:foldl( fun parse/2, Conf#config{proto_opts=NewProto},
                                 Element#xmlElement.content);
                "websocket_path" ->
                    Path = getAttr(string,Attrs, value, ?config(websocket_path)),
                    OldProto =  Conf#config.proto_opts,
                    NewProto =  OldProto#proto_opts{websocket_path=Path},
                    lists:foldl( fun parse/2, Conf#config{proto_opts=NewProto},
                                 Element#xmlElement.content);
                "websocket_frame" ->
                    Frame = getAttr(string,Attrs, value, ?config(websocket_frame)),
                    OldProto =  Conf#config.proto_opts,
                    NewProto =  OldProto#proto_opts{websocket_frame=Frame},
                    lists:foldl( fun parse/2, Conf#config{proto_opts=NewProto},
                                 Element#xmlElement.content);
                "bosh_path" ->
                    Path = getAttr(string,Attrs, value, ?config(bosh_path)),
                    OldProto =  Conf#config.proto_opts,
                    NewProto =  OldProto#proto_opts{bosh_path=Path},
                    lists:foldl( fun parse/2, Conf#config{proto_opts=NewProto},
                                 Element#xmlElement.content);
                "file_server" ->
                    FileName = getAttr(Attrs, value),
                    case file:read_file_info(FileName) of
                        {ok, _} ->
                            ok;
                        {error, _Reason} ->
                            exit({error, bad_filename, FileName})
                    end,
                    Id       = getAttr(atom, Attrs, id,default),
                    lists:foldl( fun parse/2,
                                 Conf#config{file_server=[{Id, FileName} | Conf#config.file_server]},
                                 Element#xmlElement.content);
<<<<<<< HEAD
                "global_number" ->
                    GlobalNumber = getAttr(integer, Attrs, value, ?config(global_number)),
                    ts_timer:config(GlobalNumber),
                    lists:foldl( fun parse/2, Conf, Element#xmlElement.content);
=======
                "tcp_reuseaddr" ->
                    Reuseaddr = getAttr(atom, Attrs, value, false),
                    case Reuseaddr of
                        true ->
                            OldProto =  Conf#config.proto_opts,
                            NewProto =  OldProto#proto_opts{tcp_reuseaddr = Reuseaddr},
                            lists:foldl( fun parse/2, Conf#config{proto_opts=NewProto},
                                         Element#xmlElement.content);
                        false ->
                            lists:foldl( fun parse/2, Conf, Element#xmlElement.content)
                    end;
                "global_ack_number" ->
                    GlobalAckNumber = getAttr(integer, Attrs, value, ?config(global_ack_number)),
                    ts_timer:config(GlobalAckNumber),
                    lists:foldl( fun parse/2, Conf#config{}, Element#xmlElement.content);
>>>>>>> f0b2787f
                Other ->
                    ?LOGF("Unknown option ~p !~n",[Other], ?WARN),
                    lists:foldl( fun parse/2, Conf, Element#xmlElement.content)
            end;
        Module ->
            Module:parse_config(Element, Conf)
    end;



%%% Parsing the thinktime element
parse(Element = #xmlElement{name=thinktime, attributes=Attrs},
      Conf = #config{curid=Id, session_tab = Tab, sessions = [CurS |_]}) ->
    {RT,T} = case getAttr(Attrs, value)  of
            "wait_global" ->
                {wait_global,infinity};
            "%%"++Tail -> % dynamic thinktime
                     {"%%"++Tail,"%%"++Tail};
            _ ->
                DefThink  = get_default(Tab,{thinktime, value},thinktime_value),
                DefRandom = get_default(Tab,{thinktime, random},thinktime_random),
                {Think, Randomize} =
                    case get_default(Tab,{thinktime, override},thinktime_override) of
                        "true" ->
                            {DefThink, DefRandom};
                        "false" ->
                            case { getAttr(integer, Attrs, min),
                                   getAttr(integer, Attrs, max),
                                   getAttr(float_or_integer, Attrs, value)}  of
                                {Min, Max, "" } when is_integer(Min), is_integer(Max), Max > 0, Min >0,  Max > Min ->
                                    {"", {"range", Min, Max} };
                                {"","",""} ->
                                    CurRandom = getAttr(string, Attrs,random,DefRandom),
                                    {DefThink, CurRandom};
                                {"","",CurThink} when CurThink > 0 ->
                                    CurRandom = getAttr(string, Attrs,random,DefRandom),
                                    {CurThink, CurRandom};
                                _ ->
                                    exit({error, bad_thinktime})
                            end
                    end,
                     Val=case Randomize of
                             "true" ->
                                 {random, Think * 1000};
                             {"range", Min2, Max2} ->
                                 {range, Min2 * 1000, Max2 * 1000};
                             "false" ->
                                 round(Think * 1000)
                         end,
                     {Val, Think}
        end,
    ?LOGF("New thinktime ~p for id (~p:~p)~n",[RT, CurS#session.id, Id+1], ?INFO),
    ets:insert(Tab,{{CurS#session.id, Id+1}, {thinktime, RT}}),
    lists:foldl( fun parse/2, Conf#config{curthink=T,curid=Id+1},
                 Element#xmlElement.content);


%% Parsing the setdynvars element
parse(Element = #xmlElement{name=setdynvars, attributes=Attrs},
      Conf = #config{session_tab = Tab, sessions=[CurS|_], curid=Id}) ->

    Vars = [ getAttr(atom,Attr,name,none) || #xmlElement{name=var,attributes=Attr} <- Element#xmlElement.content],
    Action = case getAttr(string,Attrs,sourcetype,"erlang") of
                 "erlang" ->
                     [Module,Callback] = string:tokens(getAttr(string,Attrs,callback,none),":"),
                     {setdynvars,erlang,{list_to_atom(Module),list_to_atom(Callback)},Vars};
                 "eval" ->
                     Snippet = getAttr(string,Attrs,code,""),
                     Fun= ts_utils:eval(Snippet),
                     true = is_function(Fun, 1),
                     {setdynvars,code,Fun,Vars};
                 "file"   ->
                     Order = getAttr(atom,Attrs,order,iter),
                     FileId = getAttr(atom,Attrs,fileid,none),
                     case lists:keysearch(FileId,1,Conf#config.file_server) of
                         {value,_Val} ->
                             Delimiter = list_to_binary(getAttr(string,Attrs,delimiter,";")),
                             {setdynvars,file,{Order,FileId,Delimiter},Vars};
                         false ->
                             io:format(standard_error, "Unknown_file_id ~p in file setdynvars declaration: you forgot to add a file_server option~n",[FileId]),
                             exit({error, unknown_file_id})
                     end;
                 "random_string" ->
                     Length = getAttr(integer,Attrs,length,20),
                     {setdynvars,random,{string,Length},Vars};
                 "urandom_string" ->
                     Length = getAttr(integer,Attrs,length,20),
                     {setdynvars,urandom,{string,Length},Vars};
                 "random_number" ->
                     Start = getAttr(integer,Attrs,start,1),
                     End = getAttr(integer,Attrs,'end',10),
                     {setdynvars,random,{number,Start,End},Vars};
                 "jsonpath" ->
                     From = getAttr(atom, Attrs,from),
                     JSONPath = getAttr(Attrs,jsonpath),
                     {setdynvars,jsonpath,{JSONPath, From},Vars};
                 "value" ->
                     Value = getAttr(string,Attrs,value,""),
                     {setdynvars,value,{string,Value},Vars};
                 "server" ->
                     {setdynvars,server,{},Vars}
             end,
    ?LOGF("Add setdynvars in session ~p as id ~p",[CurS#session.id,Id+1],?INFO),
    ets:insert(Tab, {{CurS#session.id, Id+1}, Action}),
    Conf#config{curid=Id+1};

%% Parsing other elements
parse(Element = #xmlElement{}, Conf = #config{}) ->
    lists:foldl(fun parse/2, Conf, Element#xmlElement.content);

%% Parsing non #xmlElement elements
parse(_Element, Conf = #config{}) ->
    Conf.


getAttr(Attr, Name) -> getAttr(string, Attr, Name, "").

%%%----------------------------------------------------------------------
%%% @spec getAttr(Type:: 'string'|'list'|'float_or_integer', Attr::list(),
%%%               Name::string()) -> term()
%%% @doc  search the attribute list for the given one
%%% @end
%%%----------------------------------------------------------------------
getAttr(Type, Attr, Name) -> getAttr(Type, Attr, Name, "").

getAttr(Type, [Attr = #xmlAttribute{name=Name}|_], Name, _Default) ->
    case { Attr#xmlAttribute.value, Type}  of
        {[], string } -> "" ;
        {[], list } -> [] ;
        {[], float_or_integer } -> 0 ;
        {A,_}  -> getTypeAttr(Type,A)
    end;

getAttr(Type, [_H|T], Name, Default) ->
    getAttr(Type, T, Name, Default);

getAttr(_Type, [], _Name, Default) ->
    Default.

getTypeAttr(string, String)-> String;
getTypeAttr(list, String)-> String;
getTypeAttr(float_or_integer, String)->
    case erl_scan:string(String) of
        {ok, [{integer,1,I}],1} -> I;
        {ok, [{float,1,F}],1} -> F
    end;
getTypeAttr(integer_or_string, String)->
    case erl_scan:string(String) of
        {ok, [{integer,1,I}],1} -> I;
        _ -> String
    end;
getTypeAttr(Type, String) ->
    {ok, [{Type,1,Val}],1} = erl_scan:string(String),
    Val.


%%%----------------------------------------------------------------------
%%% Function: getText/1
%%% Purpose:  get the text of the XML node
%%%----------------------------------------------------------------------
getText([#xmlText{value=Value}|_]) -> string:strip(Value, both);
getText(_Other) -> "".

%%%----------------------------------------------------------------------
%%% Function: to_seconds/2
%%% Purpose: get the real duration in seconds
%%%----------------------------------------------------------------------
to_seconds("second", Val)-> Val;
to_seconds("minute", Val)-> Val*60;
to_seconds("hour",   Val)-> Val*3600;
to_seconds("millisecond", Val)-> Val/1000.

to_milliseconds("second", Val)-> Val*1000;
to_milliseconds("minute", Val)-> Val*60000;
to_milliseconds("hour",   Val)-> Val*3600000;
to_milliseconds("millisecond", Val)-> Val.

%%%----------------------------------------------------------------------
%%% Function: get_default/2
%%%----------------------------------------------------------------------
get_default(Tab, Key,ConfigName) when not is_tuple(Key) ->
    get_default(Tab, {Key, value},ConfigName);
get_default(Tab, Key,ConfigName) ->
    case ets:lookup(Tab,Key) of
        [] ->
            ?config(ConfigName);
        [{_, SName}] ->
            SName
    end.

get_default(Tab, Key) when is_atom(Key) ->
    get_default(Tab, Key, Key).

%%%----------------------------------------------------------------------
%%% Function: mark_prev_req/3
%%% Purpose: use to set page marks in requests during parsing ; by
%%%   default, a new request is mark as an endpage; if a new request is
%%%   parse, then the previous one must be set to false, unless there is
%%%   a thinktime between them
%%%----------------------------------------------------------------------
mark_prev_req(0, _, _)  ->
    ok;
mark_prev_req(Id, Tab, CurS) ->
    %% if the previous msg is a #ts_request request, set endpage to
    %% false, we are the current last request of the page
    case ets:lookup(Tab,{CurS#session.id, Id}) of
        [{Key, Msg=#ts_request{}}] ->
            ets:insert(Tab,{Key, Msg#ts_request{endpage=false}});
        [{_, {transaction,_,_}}] ->% transaction, continue to search back
            mark_prev_req(Id-1, Tab, CurS);
        _ -> ok
    end.


get_batch_nodes(pbs) ->
    get_batch_nodes(torque);
get_batch_nodes(lsf)->
    case os:getenv("LSB_HOSTS") of
        false ->
            [];
        Nodes ->
            lists:map(fun shortnames/1, string:tokens(Nodes, " "))
    end;
get_batch_nodes(oar) -> get_batch_nodes2("OAR_NODEFILE");
get_batch_nodes(torque) -> get_batch_nodes2("PBS_NODEFILE").

get_batch_nodes2(Env) ->
    case os:getenv(Env) of
        false ->
            [];
        NodeFile ->
            {ok, Nodes} = ts_utils:file_to_list(NodeFile),
            lists:map(fun shortnames/1, Nodes)
    end.

shortnames(Hostname)->
    [S | _]= string:tokens(Hostname,"."),
    S.

%%----------------------------------------------------------------------
%% @spec: backup_config(Dir::string(), Name::string(), Config::tuple()) ->
%%        ok | {error, Reason::term()}
%% @doc: create a backup copy of the config file in the log directory
%%   This is useful to have an history of all parameters of a test.
%%   Use parsed config file to expand all ENTITY
%% @end
%%----------------------------------------------------------------------
backup_config(Dir,standard_io, Config) ->
    backup_config(Dir, "tsung_stdin.xml", Config);
backup_config(Dir, Name, Config) ->
    BaseName = filename:basename(Name),
    {ok,IOF}=file:open(filename:join(Dir,BaseName),[write]),
    Export=xmerl:export_simple([Config],xmerl_xml),
    case catch io:format(IOF,"~s~n",[lists:flatten(Export)]) of
        {'EXIT', _Error} -> % weird characters in the XML ?
            io:format(IOF,"~p~n",[lists:flatten(Export)]);
        _ ->
            ok
    end,
    file:close(IOF).

%% @spec read_stdio()-> string()
%% @doc Read config from standard input
%% @end
read_stdio()->
    read_stdio(io:get_line(""),[]).

read_stdio(eof, Data)->
    lists:flatten(Data);
read_stdio(Data,Acc) ->
    read_stdio(io:get_line(""),[Acc,Data]).

set_net_type("tcp")   -> ts_tcp;
set_net_type("tcp6")  -> ts_tcp6;
set_net_type("udp")   -> ts_udp;
set_net_type("udp6")  -> ts_udp6;
set_net_type("ssl")   -> ts_ssl;
set_net_type("ssl6")  -> ts_ssl6;
set_net_type("websocket")  -> ts_server_websocket;
set_net_type("bosh")  -> ts_bosh;
set_net_type("bosh_ssl") -> ts_bosh_ssl;
set_net_type("erlang") -> ts_erlang.

get_dynvar_name(VarNameStr) ->
    %% check if the var name is for an array (myvar[N])
    case re:run(VarNameStr,"(.+)\[(\d+)\]",[{capture,all_but_first,list},dotall]) of
        {match,[Name,Index]} -> {list_to_atom(Name),Index};
        _                    -> list_to_atom(VarNameStr)
    end.


%% @spec get_popularity(Proba::number(), Weight::number(), UseWeight::(true|false|undefined), Total::number()) ->
%%   {Value::number(), UseWeight::boolean(),  Total::number()}
%% @doc check if we are using popularity or weights; keep the total up to date. @end
get_popularity(-1, -1, _, _)->
    erlang:error({"must set weight or probability in session"});
get_popularity(Proba,Weight,_,_) when is_number(Proba), Proba >= 0, is_number(Weight), Weight >= 0 ->
    erlang:error({"can't mix probabilites and weights", Proba, Weight} );
get_popularity(Proba, _Weight, true,_)     when is_number(Proba), Proba >= 0->
    erlang:error({"can't use probability when using weight"});
get_popularity(_, Weight, false,_)        when is_number(Weight), Weight >= 0->
    erlang:error({"can't use weights when using probabilities"});
get_popularity(_, Weight, undefined,_)    when is_number(Weight), Weight >= 0 ->
    {Weight, true, Weight};
get_popularity(Proba, _, undefined,Total) when is_number(Proba) ->
    {Proba, false, Proba+Total};
get_popularity(Proba, _, false,Total) when is_number(Proba) ->
    {Proba, false, Proba+Total};
get_popularity(_, Weight, true, Total)    when is_number(Weight) ->
    {Weight, true, Weight+Total}.<|MERGE_RESOLUTION|>--- conflicted
+++ resolved
@@ -894,12 +894,10 @@
                     lists:foldl( fun parse/2,
                                  Conf#config{file_server=[{Id, FileName} | Conf#config.file_server]},
                                  Element#xmlElement.content);
-<<<<<<< HEAD
                 "global_number" ->
                     GlobalNumber = getAttr(integer, Attrs, value, ?config(global_number)),
                     ts_timer:config(GlobalNumber),
                     lists:foldl( fun parse/2, Conf, Element#xmlElement.content);
-=======
                 "tcp_reuseaddr" ->
                     Reuseaddr = getAttr(atom, Attrs, value, false),
                     case Reuseaddr of
@@ -911,11 +909,6 @@
                         false ->
                             lists:foldl( fun parse/2, Conf, Element#xmlElement.content)
                     end;
-                "global_ack_number" ->
-                    GlobalAckNumber = getAttr(integer, Attrs, value, ?config(global_ack_number)),
-                    ts_timer:config(GlobalAckNumber),
-                    lists:foldl( fun parse/2, Conf#config{}, Element#xmlElement.content);
->>>>>>> f0b2787f
                 Other ->
                     ?LOGF("Unknown option ~p !~n",[Other], ?WARN),
                     lists:foldl( fun parse/2, Conf, Element#xmlElement.content)
