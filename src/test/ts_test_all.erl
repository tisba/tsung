--- conflicted
+++ resolved
@@ -34,9 +34,6 @@
                 ts_test_stats,
                 ts_test_interaction,
                 ts_test_websocket,
-<<<<<<< HEAD
-                ts_test_utils
-=======
+                ts_test_utils,
                 ts_test_mqtt
->>>>>>> b639c062
                ].