--- conflicted
+++ resolved
@@ -418,12 +418,9 @@
             handle_next_request(Request, State);
         {change_type, NewCType, Server, Port, PType, Store, Restore} ->
             ?DebugF("Change client type, use: ~p ~p~n",[NewCType, [Server , Port, PType, Store, Restore]]),
-<<<<<<< HEAD
-=======
-            DynData=State#state_rcv.dyndata,
-            NewPort = ts_search:subst(Port,DynData#dyndata.dynvars),
-            NewServer = ts_search:subst(Server,DynData#dyndata.dynvars),
->>>>>>> 1c6fdbb2
+            DynVars=State#state_rcv.dynvars,
+            NewPort   = ts_search:subst(Port,DynVars),
+            NewServer = ts_search:subst(Server,DynVars),
             case Store of
                 true -> % keep state
                     put({state, State#state_rcv.clienttype} , {State#state_rcv.socket,State#state_rcv.session});
@@ -437,12 +434,7 @@
                      {_,_} -> % nothing to restore, or no restore asked, set new session
                          {none,NewCType:new_session()}
                  end,
-<<<<<<< HEAD
-            NewState=State#state_rcv{session=Session,socket=Socket,count=Count,clienttype=NewCType,protocol=PType,port=Port,host=Server},
-=======
-            NewDynData=DynData#dyndata{proto=ProtoDynData},
-            NewState=State#state_rcv{session=Session,socket=Socket,count=Count,clienttype=NewCType,protocol=PType,port=NewPort,host=NewServer,dyndata=NewDynData},
->>>>>>> 1c6fdbb2
+            NewState=State#state_rcv{session=Session,socket=Socket,count=Count,clienttype=NewCType,protocol=PType,port=NewPort,host=NewServer},
             handle_next_action(NewState);
         {set_option, undefined, rate_limit, {Rate, Burst}} ->
             ?LOGF("Set rate limits for client: rate=~p, burst=~p~n",[Rate,Burst],?DEB),
@@ -931,6 +923,7 @@
     Proto:send(Socket, Message, [{host, Host}, {port, Port}]).
 
 connect(Proto, Server, Port, Opts) ->
+    ?LOGF("connect to port ~p",[Port],?DEB),
     Proto:connect(Server, Port, Opts).
 
 %%----------------------------------------------------------------------
