--- conflicted
+++ resolved
@@ -247,17 +247,13 @@
             Count + 1 + Back
     end;
 setcount(#match{do=abort,name=Name}, {Count,MaxC,SessionId,UserId}, Stats,_, Tr) ->
-<<<<<<< HEAD
-    ts_mon:add_match([{count, match_stop} | Stats],{UserId,SessionId,MaxC-Count,Tr, Name}),
+    ts_mon_cache:add_match([{count, match_stop} | Stats],{UserId,SessionId,MaxC-Count,Tr, Name}),
     0;
 setcount(#match{do=abort_test,name=Name}, {Count,MaxC,SessionId,UserId}, Stats,_, Tr) ->
     ?LOG("OK match, aborting the whole test by request !!!~n", ?EMERG),
-    ts_mon:add_match([{count, match_stop_test} | Stats],{UserId,SessionId,MaxC-Count,Tr, Name}),
+    ts_mon_cache:add_match([{count, match_stop_test} | Stats],{UserId,SessionId,MaxC-Count,Tr, Name}),
     timer:sleep(?CACHE_DUMP_STATS_INTERVAL),
     ts_config_server:stop(),
-=======
-    ts_mon_cache:add_match([{count, match_stop} | Stats],{UserId,SessionId,MaxC-Count,Tr, Name}),
->>>>>>> 05d398bb
     0.
 
 %%----------------------------------------------------------------------
