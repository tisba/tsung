<?xml version="1.0" encoding="utf-8" ?>
<!ELEMENT tsung (information?, clients, servers, monitoring?, load, options?, sessions)>

<!ELEMENT information (name|description|username|organisation)*>


<!ELEMENT name (#PCDATA)>
<!ELEMENT description (#PCDATA)>
<!ELEMENT username (#PCDATA)>
<!ELEMENT organisation (#PCDATA)>

<!ATTLIST tsung
     dumptraffic (true | false | light | protocol) "false"
     backend     (text | json| rrdtool | fullstats) "text"
     loglevel    (emergency|critical|error|warning|notice|info|debug) "notice"
     version     NMTOKEN #IMPLIED>

<!ELEMENT servers (server+)>
<!ELEMENT server EMPTY>
<!ATTLIST server
     host   NMTOKEN #REQUIRED
     port   NMTOKEN #REQUIRED
     weight NMTOKEN "1"
     type (ssl | tcp | udp | erlang | ssl6 | tcp6 | udp6 |bosh | bosh_ssl | websocket) #REQUIRED>

<!ELEMENT clients (client+)>
<!ELEMENT client (ip*) >
<!ATTLIST client
     cpu      NMTOKEN "1"
     type     (machine | batch)  "machine"
     host     NMTOKEN #IMPLIED
     batch    (torque | pbs | lsf | oar) #IMPLIED
     scan_intf NMTOKEN #IMPLIED
     maxusers NMTOKEN "800"
     use_controller_vm (true | false) "false"
     weight   NMTOKEN "1">

<!ELEMENT ip EMPTY>
<!ATTLIST ip
          value NMTOKEN #REQUIRED
          scan (true| false)  "false"
>

<!ELEMENT monitoring ( monitor+ )>
<!ELEMENT monitor ( snmp? | munin?)>
<!ATTLIST monitor
     host NMTOKEN #REQUIRED
     batch (true | false) "false"
     type (snmp | erlang | munin) "erlang">

<!ELEMENT snmp (oid)*>
<!ATTLIST snmp
     version   (v1 | v2) "v1"
     community NMTOKEN "public"
     port      NMTOKEN "161">

<!ELEMENT oid EMPTY>
<!ATTLIST oid
     value   NMTOKEN #REQUIRED
     name    NMTOKEN #REQUIRED
     type    NMTOKEN "sample"
     eval    CDATA   #IMPLIED>

<!ELEMENT munin EMPTY>
<!ATTLIST munin
     port      NMTOKEN "4949">

<!ELEMENT load (arrivalphase | user)+>
<!ATTLIST load
     duration NMTOKEN #IMPLIED
     unit     (hour | minute | second) "second"
     loop     NMTOKEN "0"
     >

<!ELEMENT arrivalphase (users)>
<!ATTLIST arrivalphase
     duration NMTOKEN #REQUIRED
     phase    NMTOKEN #REQUIRED
     unit     (hour | minute | second | millisecond) #REQUIRED>

<!ELEMENT users EMPTY>
<!ATTLIST users
     interarrival NMTOKEN #IMPLIED
     arrivalrate  NMTOKEN #IMPLIED
     unit (hour | minute | second) #REQUIRED
     maxnumber NMTOKEN #IMPLIED>

<!ELEMENT user EMPTY>
<!ATTLIST user
     start_time NMTOKEN #IMPLIED
     unit (hour | minute | second  | millisecond) "second"
     session      NMTOKEN #REQUIRED>

<!ELEMENT options (option*)>
<!ELEMENT option (user_agent*)>
<!ATTLIST option
    name     NMTOKEN #REQUIRED
    override (true | false) #IMPLIED
    random   (true | false) #IMPLIED
    id       NMTOKEN #IMPLIED
    min      NMTOKEN #IMPLIED
    max      NMTOKEN #IMPLIED
    type     (ts_http | ts_jabber | ts_pgsql) #IMPLIED
    value    CDATA #IMPLIED>

<!ELEMENT set_option (user_agent*)>
<!ATTLIST set_option
    name     NMTOKEN #REQUIRED
    id       NMTOKEN #IMPLIED
    min      NMTOKEN #IMPLIED
    max      NMTOKEN #IMPLIED
    type     (ts_http | ts_jabber | ts_pgsql) #IMPLIED
    value    CDATA #IMPLIED>

<!ELEMENT sessions (session+)>
<!ELEMENT session ( request | thinktime | transaction | setdynvars | for |
repeat | if | change_type | foreach | set_option | interaction )*>
<!ATTLIST session
    name         CDATA #REQUIRED
    bidi         CDATA #IMPLIED
    persistent   (true | false) #IMPLIED
    probability   NMTOKEN #IMPLIED
    weight        NMTOKEN #IMPLIED
    type         (ts_jabber | ts_http | ts_raw | ts_pgsql | ts_ldap | ts_webdav |ts_mysql| ts_fs | ts_shell | ts_job | ts_websocket) #REQUIRED>

<!ELEMENT interaction EMPTY>
<!ATTLIST interaction
          action (send|receive) #REQUIRED
          id     CDATA #REQUIRED>

<!ELEMENT change_type EMPTY>
<!ATTLIST change_type
<<<<<<< HEAD
     new_type         (ts_jabber | ts_http | ts_raw | ts_pgsql | ts_ldap | ts_webdav | ts_mysql | ts_fs | ts_shell | ts_job | ts_websocket) #REQUIRED
     host NMTOKEN #REQUIRED
     port NMTOKEN #REQUIRED
=======
     new_type         (ts_jabber | ts_http | ts_raw | ts_pgsql | ts_ldap | ts_webdav |ts_mysql| ts_fs | ts_shell|ts_job) #REQUIRED
     host CDATA #REQUIRED
     port CDATA #REQUIRED
>>>>>>> 1c6fdbb2
     server_type NMTOKEN #REQUIRED
     store  ( true | false ) "false"
     restore ( true | false ) "false"
    >

<!ELEMENT request ( match*, dyn_variable*, ( http | jabber | raw |
          pgsql | ldap | mysql |fs | shell | job | websocket) )>
<!ATTLIST request
    subst (true|false) "false"
    >

<!ELEMENT match (#PCDATA)>
<!ATTLIST match
    do (continue|loop|abort|restart|log|dump) "continue"
    when (match|nomatch) "match"
    subst (true|false) "false"
    loop_back   NMTOKEN "0"
    name NMTOKEN "-"
    max_loop    NMTOKEN "20"
    max_restart NMTOKEN "3"
    sleep_loop  NMTOKEN "5"
    apply_to_content  NMTOKEN "undefined"
    skip_headers      NMTOKEN "no"
    >

<!ELEMENT thinktime EMPTY>
<!ATTLIST thinktime
    random (true|false) "false"
    value  CDATA #IMPLIED
    min    NMTOKEN #IMPLIED
    max    NMTOKEN #IMPLIED
    >

<!ELEMENT user_agent (#PCDATA)*>
<!ATTLIST user_agent
    probability NMTOKEN #REQUIRED
    >

<!ELEMENT transaction (request | setdynvars | thinktime | for | repeat
          | if | foreach | interaction )+>
<!ATTLIST transaction name NMTOKEN #REQUIRED>

<!ELEMENT http (oauth?, www_authenticate?, soap?, http_header*, add_cookie*)>
<!ATTLIST http
    contents           CDATA #IMPLIED
    contents_from_file CDATA #IMPLIED
    content_type       CDATA #IMPLIED
    if_modified_since  CDATA #IMPLIED
    method             (GET | POST | PUT | DELETE | HEAD | PROPFIND | PROPPATCH | COPY | MOVE | LOCK | UNLOCK | MKCOL | MKACTIVITY | OPTIONS | REPORT | VERSION-CONTROL | MERGE | CHECKOUT) "GET"
    url                CDATA #REQUIRED
    version            (1.0 | 1.1) "1.1" >

<!ELEMENT soap EMPTY >
<!ATTLIST soap action CDATA #REQUIRED >

<!ELEMENT dyn_variable EMPTY >
<!ATTLIST dyn_variable
    name       CDATA #REQUIRED
    xpath      CDATA #IMPLIED
    re         CDATA #IMPLIED
    jsonpath   CDATA #IMPLIED
    pgsql_expr CDATA #IMPLIED
    regexp     CDATA #IMPLIED
    header     CDATA #IMPLIED >

<!ELEMENT http_header EMPTY >
<!ATTLIST http_header
    name     CDATA #REQUIRED
    encoding CDATA #IMPLIED
    value    CDATA #IMPLIED >

<!ELEMENT add_cookie EMPTY >
<!ATTLIST add_cookie
    key     CDATA #REQUIRED
    domain  CDATA #IMPLIED
    path    CDATA #IMPLIED
    value   CDATA #REQUIRED >

<!ELEMENT www_authenticate EMPTY >
<!ATTLIST www_authenticate
    passwd CDATA #REQUIRED
    userid CDATA #REQUIRED
    nonce  CDATA #IMPLIED
    opaque CDATA #IMPLIED
    cnonce  CDATA #IMPLIED
    nc CDATA #IMPLIED
    realm CDATA #IMPLIED
    qop CDATA #IMPLIED
    type (basic | digest) "basic" >

<!ELEMENT oauth EMPTY >
<!ATTLIST oauth
    consumer_key CDATA #REQUIRED
    consumer_secret CDATA #REQUIRED
    access_token CDATA #IMPLIED
    access_token_secret CDATA #IMPLIED
    method  (HMAC-SHA1 | PLAINTEXT | RSA-SHA1) "HMAC-SHA1">

<!ELEMENT jabber (xmpp_authenticate?) >
<!ATTLIST jabber
    ack         (global | local | no_ack | parse) #REQUIRED
    destination (online | offline | random | unique | previous) "random"
    id          NMTOKEN #IMPLIED
    size        NMTOKEN "0"
    data        CDATA   #IMPLIED
    type        NMTOKEN #REQUIRED
    show        (away|chat|dnd|xa) "chat"
    status      CDATA   "Available"
    nick        CDATA #IMPLIED
    room        CDATA #IMPLIED
    group       CDATA #IMPLIED
    node        CDATA #IMPLIED
    send_version (true | false) "false"
    regexp      CDATA #IMPLIED
    resource    CDATA "tsung"
    node_type   CDATA #IMPLIED
    version     CDATA #IMPLIED
    subid       CDATA #IMPLIED >

<!ELEMENT xmpp_authenticate EMPTY >
<!ATTLIST xmpp_authenticate
    passwd   CDATA #REQUIRED
    username CDATA #REQUIRED >


<!ELEMENT fs EMPTY >
<!ATTLIST fs
    cmd      (read|write|open|delete|stats|copy|read_chunk|write_chunk|close|make_dir|del_dir)  "write"
    path     CDATA   #IMPLIED
    size     CDATA   "1024"
    position CDATA   #IMPLIED
    mode     (read | write | append ) #IMPLIED
    dest     CDATA   #IMPLIED
>

<!ELEMENT shell EMPTY >
<!ATTLIST shell
    cmd      CDATA   #REQUIRED
    args     CDATA   ""
>

<!ELEMENT job EMPTY >
<!ATTLIST job
    type     (oar|torque) "oar"
    req      (submit|delete|stat|suspend|resume|wait_jobs) #REQUIRED
    script   CDATA     #IMPLIED
    walltime CDATA     #IMPLIED
    duration CDATA     #IMPLIED
    jobid    CDATA     #IMPLIED
    resources CDATA    #IMPLIED
    nodes    CDATA   #IMPLIED
    queue    CDATA   #IMPLIED
    options  CDATA     #IMPLIED
    user     CDATA   #IMPLIED
    name     CDATA   "tsung"
    notify_port  CDATA   #IMPLIED
    notify_script  CDATA   #IMPLIED
>

<!ELEMENT pgsql (#PCDATA) >
<!ATTLIST pgsql
    password     CDATA   #IMPLIED
    database     CDATA   #IMPLIED
    username     CDATA   #IMPLIED
    name_portal   CDATA   #IMPLIED
    name_prepared CDATA   #IMPLIED
    query         CDATA   #IMPLIED
    parameters    CDATA   #IMPLIED
    max_rows      CDATA   "0"
    formats       CDATA   #IMPLIED
    formats_results CDATA   #IMPLIED
    contents_from_file CDATA #IMPLIED
    type        (connect | authenticate | sql | close | bind | parse | cancel|call| sync | execute | describe | flush | copy | copydone| copyfail) #REQUIRED >

<!ELEMENT mysql (#PCDATA) >
<!ATTLIST mysql
    password     CDATA   #IMPLIED
    database     CDATA   #IMPLIED
    username     CDATA   #IMPLIED
    type        (connect | authenticate | sql | close) #REQUIRED >

<!ELEMENT raw EMPTY >
<!ATTLIST raw
    ack         (global | local | no_ack) #REQUIRED
    datasize CDATA #IMPLIED
    data     CDATA #IMPLIED>

<!ELEMENT ldap (attr* | modification*) >
<!ATTLIST ldap
    password    CDATA   #IMPLIED
    user        CDATA   #IMPLIED
    type        (bind | unbind | search | start_tls | add | modify ) #REQUIRED
    result_var  CDATA   #IMPLIED
    filter      CDATA   #IMPLIED
    base        CDATA   #IMPLIED
    scope       (singleLevel | baseObject | wholeSubtree) #IMPLIED
    cacertfile  CDATA   #IMPLIED
    keyfile     CDATA   #IMPLIED
    certfile    CDATA   #IMPLIED
    dn          CDATA   #IMPLIED
    >
<!ELEMENT websocket (#PCDATA) >
<!ATTLIST websocket
    type (connect | message | close) #REQUIRED
    path CDATA "/" >

<!ELEMENT modification (attr*) >
<!ATTLIST modification
    type CDATA #REQUIRED>


<!ELEMENT attr (value+) >
<!ATTLIST attr
    type CDATA #REQUIRED>

<!ELEMENT value (#PCDATA) >


<!ELEMENT setdynvars (var*) >
<!ATTLIST setdynvars
    sourcetype   (random_string | urandom_string | random_number |
          file | erlang | eval| jsonpath | value | server)  #REQUIRED
    callback     CDATA   #IMPLIED
    code         CDATA   #IMPLIED
    fileid       CDATA   #IMPLIED
    order        (iter | random ) #IMPLIED
    delimiter    CDATA   #IMPLIED
    length       CDATA   #IMPLIED
    start        CDATA   #IMPLIED
    end          CDATA   #IMPLIED
    from         CDATA   #IMPLIED
    jsonpath     CDATA   #IMPLIED
    value        CDATA   #IMPLIED
    >
<!ELEMENT var (#PCDATA) >
<!ATTLIST var
    name CDATA #REQUIRED>

<!ELEMENT for (request | thinktime | transaction | setdynvars | for |
          if | repeat | change_type | foreach | interaction )+>
<!ATTLIST for
    var      CDATA      #REQUIRED
    from     CDATA      #REQUIRED
    to       CDATA      #REQUIRED
    incr     NMTOKEN   "1">

<!ELEMENT foreach (request | thinktime | transaction | setdynvars | foreach |
          if | repeat | change_type | for  | interaction)+>
<!ATTLIST foreach
    name     NMTOKEN    #REQUIRED
    in       NMTOKEN    #REQUIRED
    include    CDATA    #IMPLIED
    exclude    CDATA    #IMPLIED
>

<!ELEMENT repeat (request | thinktime | transaction | setdynvars | for | repeat
| while | if | until | change_type | foreach  | interaction)+>
<!ATTLIST repeat
    name      NMTOKEN    #REQUIRED
    max_repeat  NMTOKEN   "20">

<!ELEMENT if (request | thinktime | transaction | setdynvars | for | repeat
| while | if | until | change_type | foreach | interaction)+>
<!ATTLIST if
    var       CDATA #REQUIRED
    eq        CDATA #IMPLIED
    neq       CDATA #IMPLIED >

<!ELEMENT while EMPTY>
<!ATTLIST while
    var  CDATA #REQUIRED
    eq   CDATA #IMPLIED
    neq  CDATA #IMPLIED >

<!ELEMENT until EMPTY>
<!ATTLIST until
    var  CDATA #REQUIRED
    eq   CDATA #IMPLIED
    neq  CDATA #IMPLIED ><|MERGE_RESOLUTION|>--- conflicted
+++ resolved
@@ -130,15 +130,9 @@
 
 <!ELEMENT change_type EMPTY>
 <!ATTLIST change_type
-<<<<<<< HEAD
      new_type         (ts_jabber | ts_http | ts_raw | ts_pgsql | ts_ldap | ts_webdav | ts_mysql | ts_fs | ts_shell | ts_job | ts_websocket) #REQUIRED
-     host NMTOKEN #REQUIRED
-     port NMTOKEN #REQUIRED
-=======
-     new_type         (ts_jabber | ts_http | ts_raw | ts_pgsql | ts_ldap | ts_webdav |ts_mysql| ts_fs | ts_shell|ts_job) #REQUIRED
      host CDATA #REQUIRED
      port CDATA #REQUIRED
->>>>>>> 1c6fdbb2
      server_type NMTOKEN #REQUIRED
      store  ( true | false ) "false"
      restore ( true | false ) "false"
